import numpy as np

from gym_minigrid.minigrid import Ball, Grid, Key, MiniGridEnv, MissionSpace, Wall


class MemoryEnv(MiniGridEnv):
    """
    This environment is a memory test. The agent starts in a small room
    where it sees an object. It then has to go through a narrow hallway
    which ends in a split. At each end of the split there is an object,
    one of which is the same as the object in the starting room. The
    agent has to remember the initial object, and go to the matching
    object at split.
    """

    def __init__(self, size=8, random_length=False, **kwargs):
        self.size = size
        self.random_length = random_length
        mission_space = MissionSpace(
            mission_func=lambda: "go to the matching object at the end of the hallway"
        )
        super().__init__(
            mission_space=mission_space,
            width=size,
            height=size,
            max_steps=5 * size**2,
            # Set this to True for maximum speed
            see_through_walls=False,
            **kwargs
        )

    def _gen_grid(self, width, height):
        self.grid = Grid(width, height)

        # Generate the surrounding walls
        self.grid.horz_wall(0, 0)
        self.grid.horz_wall(0, height - 1)
        self.grid.vert_wall(0, 0)
        self.grid.vert_wall(width - 1, 0)

        assert height % 2 == 1
        upper_room_wall = height // 2 - 2
        lower_room_wall = height // 2 + 2
        if self.random_length:
            hallway_end = self._rand_int(4, width - 2)
        else:
            hallway_end = width - 3

        # Start room
        for i in range(1, 5):
            self.grid.set(i, upper_room_wall, Wall())
            self.grid.set(i, lower_room_wall, Wall())
        self.grid.set(4, upper_room_wall + 1, Wall())
        self.grid.set(4, lower_room_wall - 1, Wall())

        # Horizontal hallway
        for i in range(5, hallway_end):
            self.grid.set(i, upper_room_wall + 1, Wall())
            self.grid.set(i, lower_room_wall - 1, Wall())

        # Vertical hallway
        for j in range(0, height):
            if j != height // 2:
                self.grid.set(hallway_end, j, Wall())
            self.grid.set(hallway_end + 2, j, Wall())

        # Fix the player's start position and orientation
        self.agent_pos = np.array((self._rand_int(1, hallway_end + 1), height // 2))
        self.agent_dir = 0

        # Place objects
        start_room_obj = self._rand_elem([Key, Ball])
        self.grid.set(1, height // 2 - 1, start_room_obj("green"))

        other_objs = self._rand_elem([[Ball, Key], [Key, Ball]])
        pos0 = (hallway_end + 1, height // 2 - 2)
        pos1 = (hallway_end + 1, height // 2 + 2)
        self.grid.set(*pos0, other_objs[0]("green"))
        self.grid.set(*pos1, other_objs[1]("green"))

        # Choose the target objects
        if start_room_obj == other_objs[0]:
            self.success_pos = (pos0[0], pos0[1] + 1)
            self.failure_pos = (pos1[0], pos1[1] - 1)
        else:
            self.success_pos = (pos1[0], pos1[1] - 1)
            self.failure_pos = (pos0[0], pos0[1] + 1)

        self.mission = "go to the matching object at the end of the hallway"

    def step(self, action):
        if action == self.Actions.pickup:
            action = self.Actions.toggle
        obs, reward, terminated, truncated, info = super().step(action)

        if tuple(self.agent_pos) == self.success_pos:
            reward = self._reward()
            terminated = True
        if tuple(self.agent_pos) == self.failure_pos:
            reward = 0
            terminated = True

<<<<<<< HEAD
        return obs, reward, terminated, truncated, info


register(
    id="MiniGrid-MemoryS17Random-v0",
    entry_point="gym_minigrid.envs.memory:MemoryEnv",
    size=17,
    random_length=True,
)

register(
    id="MiniGrid-MemoryS13Random-v0",
    entry_point="gym_minigrid.envs.memory:MemoryEnv",
    size=13,
    random_length=True,
)


register(
    id="MiniGrid-MemoryS13-v0",
    entry_point="gym_minigrid.envs.memory:MemoryEnv",
    size=13,
)


register(
    id="MiniGrid-MemoryS11-v0",
    entry_point="gym_minigrid.envs.memory:MemoryEnv",
    size=11,
)

register(
    id="MiniGrid-MemoryS9-v0", entry_point="gym_minigrid.envs.memory:MemoryEnv", size=9
)

register(
    id="MiniGrid-MemoryS7-v0", entry_point="gym_minigrid.envs.memory:MemoryEnv", size=7
)
=======
        return obs, reward, done, info
>>>>>>> 8dc83530
<|MERGE_RESOLUTION|>--- conflicted
+++ resolved
@@ -100,45 +100,4 @@
             reward = 0
             terminated = True
 
-<<<<<<< HEAD
-        return obs, reward, terminated, truncated, info
-
-
-register(
-    id="MiniGrid-MemoryS17Random-v0",
-    entry_point="gym_minigrid.envs.memory:MemoryEnv",
-    size=17,
-    random_length=True,
-)
-
-register(
-    id="MiniGrid-MemoryS13Random-v0",
-    entry_point="gym_minigrid.envs.memory:MemoryEnv",
-    size=13,
-    random_length=True,
-)
-
-
-register(
-    id="MiniGrid-MemoryS13-v0",
-    entry_point="gym_minigrid.envs.memory:MemoryEnv",
-    size=13,
-)
-
-
-register(
-    id="MiniGrid-MemoryS11-v0",
-    entry_point="gym_minigrid.envs.memory:MemoryEnv",
-    size=11,
-)
-
-register(
-    id="MiniGrid-MemoryS9-v0", entry_point="gym_minigrid.envs.memory:MemoryEnv", size=9
-)
-
-register(
-    id="MiniGrid-MemoryS7-v0", entry_point="gym_minigrid.envs.memory:MemoryEnv", size=7
-)
-=======
-        return obs, reward, done, info
->>>>>>> 8dc83530
+        return obs, reward, terminated, truncated, info