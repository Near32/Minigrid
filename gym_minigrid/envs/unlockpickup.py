--- conflicted
+++ resolved
@@ -1,6 +1,6 @@
+from gym_minigrid.minigrid import Ball
+from gym_minigrid.roomgrid import RoomGrid
 from gym_minigrid.register import register
-from gym_minigrid.roomgrid import RoomGrid
-
 
 class UnlockPickup(RoomGrid):
     """
@@ -13,13 +13,8 @@
             num_rows=1,
             num_cols=2,
             room_size=room_size,
-<<<<<<< HEAD
-            max_steps=8 * room_size**2,
-            seed=seed,
-=======
             max_steps=8*room_size**2,
             **kwargs
->>>>>>> 954fd1ff
         )
 
     def _gen_grid(self, width, height):
@@ -30,12 +25,12 @@
         # Make sure the two rooms are directly connected by a locked door
         door, _ = self.add_door(0, 0, 0, locked=True)
         # Add a key to unlock the door
-        self.add_object(0, 0, "key", door.color)
+        self.add_object(0, 0, 'key', door.color)
 
         self.place_agent(0, 0)
 
         self.obj = obj
-        self.mission = f"pick up the {obj.color} {obj.type}"
+        self.mission = "pick up the %s %s" % (obj.color, obj.type)
 
     def step(self, action):
         obs, reward, done, info = super().step(action)
@@ -47,5 +42,7 @@
 
         return obs, reward, done, info
 
-
-register(id="MiniGrid-UnlockPickup-v0", entry_point="gym_minigrid.envs:UnlockPickup")+register(
+    id='MiniGrid-UnlockPickup-v0',
+    entry_point='gym_minigrid.envs:UnlockPickup'
+)